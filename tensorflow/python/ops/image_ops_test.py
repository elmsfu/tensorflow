--- conflicted
+++ resolved
@@ -943,14 +943,9 @@
       self.assertAllEqual(y_tf, x_np)
 
   def testInvolutionLeftRightWithBatch(self):
-<<<<<<< HEAD
-    x_np = np.array([[[1, 2, 3], [1, 2, 3]], [[1, 2, 3], [1, 2, 3]]],
-                    dtype=np.uint8).reshape([2, 2, 3, 1])
-=======
     x_np = np.array(
         [[[1, 2, 3], [1, 2, 3]], [[1, 2, 3], [1, 2, 3]]],
         dtype=np.uint8).reshape([2, 2, 3, 1])
->>>>>>> cef83646
     with self.test_session(use_gpu=True):
       x_tf = constant_op.constant(x_np, shape=x_np.shape)
       y = image_ops.flip_left_right(image_ops.flip_left_right(x_tf))
@@ -969,19 +964,12 @@
       self.assertAllEqual(y_tf, y_np)
 
   def testLeftRightWithBatch(self):
-<<<<<<< HEAD
-    x_np = np.array([[[1, 2, 3], [1, 2, 3]], [[1, 2, 3], [1, 2, 3]]],
-                    dtype=np.uint8).reshape([2, 2, 3, 1])
-    y_np = np.array([[[3, 2, 1], [3, 2, 1]], [[3, 2, 1], [3, 2, 1]]],
-                    dtype=np.uint8).reshape([2, 2, 3, 1])
-=======
     x_np = np.array(
         [[[1, 2, 3], [1, 2, 3]], [[1, 2, 3], [1, 2, 3]]],
         dtype=np.uint8).reshape([2, 2, 3, 1])
     y_np = np.array(
         [[[3, 2, 1], [3, 2, 1]], [[3, 2, 1], [3, 2, 1]]],
         dtype=np.uint8).reshape([2, 2, 3, 1])
->>>>>>> cef83646
 
     with self.test_session(use_gpu=True):
       x_tf = constant_op.constant(x_np, shape=x_np.shape)
@@ -989,10 +977,6 @@
       y_tf = y.eval()
       self.assertAllEqual(y_tf, y_np)
 
-<<<<<<< HEAD
-
-=======
->>>>>>> cef83646
   def testRandomFlipLeftRight(self):
     x_np = np.array([[1, 2, 3], [1, 2, 3]], dtype=np.uint8).reshape([2, 3, 1])
     y_np = np.array([[3, 2, 1], [3, 2, 1]], dtype=np.uint8).reshape([2, 3, 1])
@@ -1031,14 +1015,9 @@
       self.assertAllEqual(y_tf, x_np)
 
   def testInvolutionUpDownWithBatch(self):
-<<<<<<< HEAD
-    x_np = np.array([[[1, 2, 3], [4, 5, 6]], [[7, 8, 9], [10, 11, 12]]],
-                    dtype=np.uint8).reshape([2, 2, 3, 1])
-=======
     x_np = np.array(
         [[[1, 2, 3], [4, 5, 6]], [[7, 8, 9], [10, 11, 12]]],
         dtype=np.uint8).reshape([2, 2, 3, 1])
->>>>>>> cef83646
 
     with self.test_session(use_gpu=True):
       x_tf = constant_op.constant(x_np, shape=x_np.shape)
@@ -1058,19 +1037,12 @@
       self.assertAllEqual(y_tf, y_np)
 
   def testUpDownWithBatch(self):
-<<<<<<< HEAD
-    x_np = np.array([[[1, 2, 3], [4, 5, 6]], [[7, 8, 9], [10, 11, 12]]],
-                    dtype=np.uint8).reshape([2, 2, 3, 1])
-    y_np = np.array([[[4, 5, 6], [1, 2, 3]], [[10, 11, 12], [7, 8, 9]]],
-                    dtype=np.uint8).reshape([2, 2, 3, 1])
-=======
     x_np = np.array(
         [[[1, 2, 3], [4, 5, 6]], [[7, 8, 9], [10, 11, 12]]],
         dtype=np.uint8).reshape([2, 2, 3, 1])
     y_np = np.array(
         [[[4, 5, 6], [1, 2, 3]], [[10, 11, 12], [7, 8, 9]]],
         dtype=np.uint8).reshape([2, 2, 3, 1])
->>>>>>> cef83646
 
     with self.test_session(use_gpu=True):
       x_tf = constant_op.constant(x_np, shape=x_np.shape)
@@ -1114,14 +1086,9 @@
       self.assertAllEqual(y_tf, x_np)
 
   def testInvolutionTransposeWithBatch(self):
-<<<<<<< HEAD
-    x_np = np.array([[[1, 2, 3], [4, 5, 6]], [[7, 8, 9], [10, 11, 12]]],
-                    dtype=np.uint8).reshape([2, 2, 3, 1])
-=======
     x_np = np.array(
         [[[1, 2, 3], [4, 5, 6]], [[7, 8, 9], [10, 11, 12]]],
         dtype=np.uint8).reshape([2, 2, 3, 1])
->>>>>>> cef83646
 
     with self.test_session(use_gpu=True):
       x_tf = constant_op.constant(x_np, shape=x_np.shape)
@@ -1141,13 +1108,6 @@
       self.assertAllEqual(y_tf, y_np)
 
   def testTransposeWithBatch(self):
-<<<<<<< HEAD
-    x_np = np.array([[[1, 2, 3], [4, 5, 6]], [[7, 8, 9], [10, 11, 12]]],
-                    dtype=np.uint8).reshape([2, 2, 3, 1])
-
-    y_np = np.array([[[1, 4], [2, 5], [3, 6]], [[7, 10], [8, 11], [9, 12]]],
-                    dtype=np.uint8).reshape([2, 3, 2, 1])
-=======
     x_np = np.array(
         [[[1, 2, 3], [4, 5, 6]], [[7, 8, 9], [10, 11, 12]]],
         dtype=np.uint8).reshape([2, 2, 3, 1])
@@ -1155,7 +1115,6 @@
     y_np = np.array(
         [[[1, 4], [2, 5], [3, 6]], [[7, 10], [8, 11], [9, 12]]],
         dtype=np.uint8).reshape([2, 3, 2, 1])
->>>>>>> cef83646
 
     with self.test_session(use_gpu=True):
       x_tf = constant_op.constant(x_np, shape=x_np.shape)
@@ -1170,13 +1129,8 @@
     p_unknown_dims_4 = array_ops.placeholder(
         dtypes.uint8, shape=[None, None, None, None])
     p_unknown_width = array_ops.placeholder(dtypes.uint8, shape=[64, None, 3])
-<<<<<<< HEAD
-    p_unknown_batch = array_ops.placeholder(dtypes.uint8,
-                                            shape=[None, 64, 64, 3])
-=======
     p_unknown_batch = array_ops.placeholder(
         dtypes.uint8, shape=[None, 64, 64, 3])
->>>>>>> cef83646
     p_wrong_rank = array_ops.placeholder(dtypes.uint8, shape=[None, None])
     p_zero_dim = array_ops.placeholder(dtypes.uint8, shape=[64, 0, 3])
 
@@ -1210,20 +1164,13 @@
         op(p_wrong_rank)
 
     for op in [
-<<<<<<< HEAD
-        image_ops.random_flip_left_right, image_ops.random_flip_up_down,
-=======
         image_ops.random_flip_left_right,
         image_ops.random_flip_up_down,
->>>>>>> cef83646
     ]:
       with self.assertRaisesRegexp(ValueError, "must be three-dimensional"):
         op(p_wrong_rank)
 
-<<<<<<< HEAD
-
-=======
->>>>>>> cef83646
+
   def testRot90GroupOrder(self):
     image = np.arange(24, dtype=np.uint8).reshape([2, 4, 3])
     with self.test_session(use_gpu=True):
@@ -1257,10 +1204,6 @@
       for k in xrange(4):
         y_np = np.rot90(image, k=k, axes=(1, 2))
         self.assertAllEqual(y_np, y_tf.eval({k_placeholder: k}))
-<<<<<<< HEAD
-=======
-
->>>>>>> cef83646
 
 class RandomFlipTest(test_util.TensorFlowTestCase):
 
@@ -3357,20 +3300,11 @@
 
     # The boxes is of shape [num_boxes, 4], and the scores is
     # of shape [num_boxes]. So an error will thrown.
-<<<<<<< HEAD
-    with self.assertRaisesRegexp(
-        ValueError, 'Dimensions must be equal, but are 1 and 2'):
-      boxes = constant_op.constant([[0.0, 0.0, 1.0, 1.0]])
-      scores = constant_op.constant([0.9, 0.75])
-      selected_indices = image_ops.non_max_suppression(
-          boxes, scores, 3, 0.5)
-=======
     with self.assertRaisesRegexp(ValueError,
                                  "Dimensions must be equal, but are 1 and 2"):
       boxes = constant_op.constant([[0.0, 0.0, 1.0, 1.0]])
       scores = constant_op.constant([0.9, 0.75])
       selected_indices = image_ops.non_max_suppression(boxes, scores, 3, 0.5)
->>>>>>> cef83646
 
     # The scores should be 1D of shape [num_boxes].
     with self.assertRaisesRegexp(ValueError,
