--- conflicted
+++ resolved
@@ -17,17 +17,8 @@
 
 import tensorflow as tf
 
-<<<<<<< HEAD
-=======
-# TODO(ilblackdragon@): Fix this in TensorFlow v0.6.
-try:
-    from tensorflow.models.rnn.linear import linear
-except AttributeError:
-    from tensorflow.python.ops.rnn_cell import linear
-
 import skflow
 
->>>>>>> 7cdfb0d3
 
 def dnn(tensor_in, hidden_units, activation=tf.nn.relu, keep_prob=None):
     """Creates fully connected deep neural network subgraph.
@@ -35,7 +26,7 @@
     Args:
         tenson_in: tensor or placeholder for input features.
         hidden_units: list of counts of hidden units in each layer.
-        activation: activation function between layers.
+        activation: activation function between layers. Can be None.
         keep_proba: if not None, will add a dropout layer with given
                     probability.
 
@@ -45,15 +36,9 @@
     with tf.variable_scope('dnn'):
         for i, n_units in enumerate(hidden_units):
             with tf.variable_scope('layer%d' % i):
-<<<<<<< HEAD
                 tensor_in = tf.nn.rnn_cell.linear(tensor_in, n_units, True)
-            tensor_in = activation(tensor_in)
-            if keep_prob:
-                tensor_in = tf.nn.dropout(tensor_in, keep_prob)
-=======
-                tensor_in = linear(tensor_in, n_units, True)
-                tensor_in = activation(tensor_in)
+                if activation:
+                    tensor_in = activation(tensor_in)
                 if keep_prob:
                     tensor_in = skflow.ops.dropout(tensor_in, keep_prob)
->>>>>>> 7cdfb0d3
-        return tensor_in+        return tensor_in
